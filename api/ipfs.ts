/**
 * IPFS client and upload utilities
 */

<<<<<<< HEAD
// In-memory cache for mock mode so verification can succeed within same process lifecycle
const mockStore: Map<string, Uint8Array> = new Map();

function computeMockCid(content: Uint8Array): string {
  let hash = 0;
  for (let i = 0; i < content.length; i++) hash = ((hash << 5) - hash + content[i]) & 0xffffffff;
  return `Qm${Math.abs(hash).toString(36).padStart(44, '0')}`;
}

async function toBytes(file: Blob | File | Uint8Array): Promise<Uint8Array> {
  if (file instanceof Uint8Array) return file;
  return new Uint8Array(await file.arrayBuffer());
}

/** Upload a file. Priority:
 * 1. If mock mode -> mock store
 * 2. If WEB3_STORAGE_TOKEN set -> web3.storage
 * 3. Else -> Kubo endpoint (NEXT_PUBLIC_IPFS_API_URL or default)
 */
export async function addFile(file: Blob | File | Uint8Array): Promise<string> {
  const forceMock = process.env.IPFS_MODE === 'mock';
  const isProd = process.env.NODE_ENV === 'production';
  const bytes = await toBytes(file);

  if (!isProd || forceMock) {
    const mockCid = computeMockCid(bytes);
    mockStore.set(mockCid, bytes);
    console.log(`🔧 Mock IPFS: Stored CID ${mockCid} (${bytes.length} bytes)`);
=======
import * as fs from 'fs';
import * as path from 'path';

// Mock storage for development
const MOCK_STORAGE_FILE = path.join(process.cwd(), 'mock-ipfs-storage.json');

function loadMockStorage(): Record<string, string> {
  try {
    if (fs.existsSync(MOCK_STORAGE_FILE)) {
      return JSON.parse(fs.readFileSync(MOCK_STORAGE_FILE, 'utf8'));
    }
  } catch (e) {
    console.warn('Failed to load mock IPFS storage:', e);
  }
  return {};
}

function saveMockStorage(storage: Record<string, string>): void {
  try {
    fs.writeFileSync(MOCK_STORAGE_FILE, JSON.stringify(storage, null, 2));
  } catch (e) {
    console.warn('Failed to save mock IPFS storage:', e);
  }
}

/**
 * Add a file to IPFS using HTTP API directly
 */
export async function addFile(file: Blob | File | Uint8Array): Promise<string> {
  // Use mock IPFS for development to avoid network issues
  if (process.env.NODE_ENV !== 'production') {
    // Generate a mock CID based on content hash
    let content: Uint8Array;
    if (file instanceof Uint8Array) {
      content = file;
    } else {
      content = new Uint8Array(await file.arrayBuffer());
    }
    
    // Simple hash function for mock CID
    let hash = 0;
    for (let i = 0; i < content.length; i++) {
      hash = ((hash << 5) - hash + content[i]) & 0xffffffff;
    }
    const mockCid = `Qm${Math.abs(hash).toString(36).padStart(44, '0')}`;
    
    // Store content in mock storage
    const storage = loadMockStorage();
    storage[mockCid] = Buffer.from(content).toString('base64');
    saveMockStorage(storage);
    
    console.log(`🔧 Mock IPFS: Generated CID ${mockCid} for ${content.length} bytes`);
>>>>>>> dd19062a
    return mockCid;
  }

  const w3token = process.env.WEB3_STORAGE_TOKEN;
  if (w3token) {
    try {
      const copy = new Uint8Array(bytes.byteLength); copy.set(bytes);
      const res = await fetch('https://api.web3.storage/upload', {
        method: 'POST',
        headers: { Authorization: `Bearer ${w3token}` },
        body: new Blob([copy.buffer])
      });
      if (!res.ok) throw new Error(`web3.storage upload failed: ${res.status} ${res.statusText}`);
      const data = await res.json();
      if (data && data.cid) {
        return data.cid;
      }
      throw new Error('web3.storage response missing cid');
    } catch (e) {
      console.warn('[ipfs] web3.storage failed, falling back to Kubo endpoint', e);
    }
  }

  const ipfsUrl = process.env.NEXT_PUBLIC_IPFS_API_URL || 'http://ipfs:5001';
  const formData = new FormData();
  const copy2 = new Uint8Array(bytes.byteLength); copy2.set(bytes);
  formData.append('file', new Blob([copy2.buffer]));
  try {
    const response = await fetch(`${ipfsUrl}/api/v0/add`, { method: 'POST', body: formData });
    if (!response.ok) throw new Error(`IPFS upload failed: ${response.status} ${response.statusText}`);
    const result = await response.json();
    return result.Hash;
  } catch (e) {
    // Final fallback -> mock store (resilience instead of 500)
    const fallbackCid = computeMockCid(bytes);
    mockStore.set(fallbackCid, bytes);
    console.warn('[ipfs] final upload fallback to mock CID', fallbackCid, e);
    return fallbackCid;
  }
}

/**
 * Add JSON data to IPFS
 */
export async function addJson(data: any): Promise<string> {
  const content = new TextEncoder().encode(JSON.stringify(data));
  return addFile(content);
}

/**
 * Get a file from IPFS using HTTP API
 */
export async function getFile(cid: string): Promise<Uint8Array> {
<<<<<<< HEAD
  const forceMock = process.env.IPFS_MODE === 'mock';
  const isProd = process.env.NODE_ENV === 'production';
  if (!isProd || forceMock) {
    const cached = mockStore.get(cid);
    if (!cached) throw new Error('Mock CID not found in current process (new session?)');
    return cached;
  }

  // Try API endpoint first if provided
  const ipfsUrl = process.env.NEXT_PUBLIC_IPFS_API_URL;
  if (ipfsUrl) {
    try {
      const response = await fetch(`${ipfsUrl}/api/v0/cat?arg=${cid}`, { method: 'POST' });
      if (response.ok) return new Uint8Array(await response.arrayBuffer());
      console.warn('[ipfs] API cat failed, falling back to gateways', response.status, response.statusText);
    } catch (e) {
      console.warn('[ipfs] API cat error fallback to gateways', e);
    }
  }

  // Gateway fallback rotation
  const gateways = (process.env.IPFS_GATEWAYS || 'https://ipfs.io/ipfs,https://cloudflare-ipfs.com/ipfs')
    .split(',')
    .map(s => s.trim())
    .filter(Boolean);
  for (const g of gateways) {
    const url = g.endsWith('/') ? `${g}${cid}` : `${g}/${cid}`;
    try {
      const res = await fetch(url, { method: 'GET' });
      if (res.ok) return new Uint8Array(await res.arrayBuffer());
    } catch { /* continue */ }
=======
  // Use mock IPFS for development
  if (process.env.NODE_ENV !== 'production') {
    const storage = loadMockStorage();
    const base64Content = storage[cid];
    if (!base64Content) {
      throw new Error(`Mock IPFS: CID ${cid} not found in storage`);
    }
    const buffer = Buffer.from(base64Content, 'base64');
    console.log(`🔧 Mock IPFS: Retrieved CID ${cid} (${buffer.length} bytes)`);
    return new Uint8Array(buffer);
  }
  
  // Use public IPFS gateway for development, Docker service for production
  const ipfsUrl = process.env.NEXT_PUBLIC_IPFS_API_URL || 
    (process.env.NODE_ENV === 'production' ? 'http://ipfs:5001' : 'https://ipfs.infura.io:5001');
  
  const response = await fetch(`${ipfsUrl}/api/v0/cat?arg=${cid}`, {
    method: 'POST'
  });
  
  if (!response.ok) {
    throw new Error(`IPFS get failed: ${response.statusText}`);
>>>>>>> dd19062a
  }
  throw new Error('Unable to fetch CID from API or gateways');
}

/**
 * Get JSON data from IPFS
 */
export async function getJson(cid: string): Promise<any> {
  const data = await getFile(cid);
  const text = new TextDecoder().decode(data);
  return JSON.parse(text);
}

/**
 * Pin a file in IPFS using HTTP API
 */
export async function pinFile(cid: string): Promise<void> {
  const forceMock = process.env.IPFS_MODE === 'mock';
  if (!process.env.NODE_ENV || process.env.NODE_ENV !== 'production' || forceMock) return; // noop in mock/dev
  const ipfsUrl = process.env.NEXT_PUBLIC_IPFS_API_URL;
  if (!ipfsUrl) return; // cannot pin without API
  try {
    const response = await fetch(`${ipfsUrl}/api/v0/pin/add?arg=${cid}`, { method: 'POST' });
    if (!response.ok) throw new Error(`pin failed ${response.status}`);
  } catch (e) {
    console.warn('[ipfs] pin failed', e);
  }
}

/**
 * Get IPFS gateway URL for a CID
 */
export function getGatewayUrl(cid: string): string {
  const gateway = process.env.NEXT_PUBLIC_IPFS_GATEWAY || 'https://ipfs.io/ipfs';
  return `${gateway}/${cid}`;
}<|MERGE_RESOLUTION|>--- conflicted
+++ resolved
@@ -1,8 +1,6 @@
 /**
  * IPFS client and upload utilities
  */
-
-<<<<<<< HEAD
 // In-memory cache for mock mode so verification can succeed within same process lifecycle
 const mockStore: Map<string, Uint8Array> = new Map();
 
@@ -31,60 +29,6 @@
     const mockCid = computeMockCid(bytes);
     mockStore.set(mockCid, bytes);
     console.log(`🔧 Mock IPFS: Stored CID ${mockCid} (${bytes.length} bytes)`);
-=======
-import * as fs from 'fs';
-import * as path from 'path';
-
-// Mock storage for development
-const MOCK_STORAGE_FILE = path.join(process.cwd(), 'mock-ipfs-storage.json');
-
-function loadMockStorage(): Record<string, string> {
-  try {
-    if (fs.existsSync(MOCK_STORAGE_FILE)) {
-      return JSON.parse(fs.readFileSync(MOCK_STORAGE_FILE, 'utf8'));
-    }
-  } catch (e) {
-    console.warn('Failed to load mock IPFS storage:', e);
-  }
-  return {};
-}
-
-function saveMockStorage(storage: Record<string, string>): void {
-  try {
-    fs.writeFileSync(MOCK_STORAGE_FILE, JSON.stringify(storage, null, 2));
-  } catch (e) {
-    console.warn('Failed to save mock IPFS storage:', e);
-  }
-}
-
-/**
- * Add a file to IPFS using HTTP API directly
- */
-export async function addFile(file: Blob | File | Uint8Array): Promise<string> {
-  // Use mock IPFS for development to avoid network issues
-  if (process.env.NODE_ENV !== 'production') {
-    // Generate a mock CID based on content hash
-    let content: Uint8Array;
-    if (file instanceof Uint8Array) {
-      content = file;
-    } else {
-      content = new Uint8Array(await file.arrayBuffer());
-    }
-    
-    // Simple hash function for mock CID
-    let hash = 0;
-    for (let i = 0; i < content.length; i++) {
-      hash = ((hash << 5) - hash + content[i]) & 0xffffffff;
-    }
-    const mockCid = `Qm${Math.abs(hash).toString(36).padStart(44, '0')}`;
-    
-    // Store content in mock storage
-    const storage = loadMockStorage();
-    storage[mockCid] = Buffer.from(content).toString('base64');
-    saveMockStorage(storage);
-    
-    console.log(`🔧 Mock IPFS: Generated CID ${mockCid} for ${content.length} bytes`);
->>>>>>> dd19062a
     return mockCid;
   }
 
@@ -138,7 +82,6 @@
  * Get a file from IPFS using HTTP API
  */
 export async function getFile(cid: string): Promise<Uint8Array> {
-<<<<<<< HEAD
   const forceMock = process.env.IPFS_MODE === 'mock';
   const isProd = process.env.NODE_ENV === 'production';
   if (!isProd || forceMock) {
@@ -170,30 +113,6 @@
       const res = await fetch(url, { method: 'GET' });
       if (res.ok) return new Uint8Array(await res.arrayBuffer());
     } catch { /* continue */ }
-=======
-  // Use mock IPFS for development
-  if (process.env.NODE_ENV !== 'production') {
-    const storage = loadMockStorage();
-    const base64Content = storage[cid];
-    if (!base64Content) {
-      throw new Error(`Mock IPFS: CID ${cid} not found in storage`);
-    }
-    const buffer = Buffer.from(base64Content, 'base64');
-    console.log(`🔧 Mock IPFS: Retrieved CID ${cid} (${buffer.length} bytes)`);
-    return new Uint8Array(buffer);
-  }
-  
-  // Use public IPFS gateway for development, Docker service for production
-  const ipfsUrl = process.env.NEXT_PUBLIC_IPFS_API_URL || 
-    (process.env.NODE_ENV === 'production' ? 'http://ipfs:5001' : 'https://ipfs.infura.io:5001');
-  
-  const response = await fetch(`${ipfsUrl}/api/v0/cat?arg=${cid}`, {
-    method: 'POST'
-  });
-  
-  if (!response.ok) {
-    throw new Error(`IPFS get failed: ${response.statusText}`);
->>>>>>> dd19062a
   }
   throw new Error('Unable to fetch CID from API or gateways');
 }
