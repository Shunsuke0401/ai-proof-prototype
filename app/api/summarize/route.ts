--- conflicted
+++ resolved
@@ -1,5 +1,13 @@
 import { NextRequest, NextResponse } from 'next/server';
-<<<<<<< HEAD
+import { spawn } from 'child_process';
+import { promises as fs } from 'fs';
+import { join } from 'path';
+import { addFile } from '../../../api/ipfs';
+import { domain, types, SaveProof, ErrorResponse } from '../../../api/types';
+
+// Use local development path or Docker path based on environment
+const ZK_HOST_BINARY = process.env.NODE_ENV === 'production' ? '/app/bin/zkhost' : './zk/target/release/zkhost';
+const TEMP_DIR = process.env.NODE_ENV === 'production' ? '/tmp' : './zk';
 import { ErrorResponse } from '../../../api/types';
 import { summarizeWithProvider, ProviderName } from '../../../api/providers';
 
@@ -17,26 +25,37 @@
   provider: ProviderName;
   model: string;
 }
-=======
-import { spawn } from 'child_process';
-import { promises as fs } from 'fs';
-import { join } from 'path';
-import { addFile } from '../../../api/ipfs';
-import { domain, types, SaveProof, ErrorResponse } from '../../../api/types';
->>>>>>> da7d0ba1
-
-// Use local development path or Docker path based on environment
-const ZK_HOST_BINARY = process.env.NODE_ENV === 'production' ? '/app/bin/zkhost' : './zk/target/release/zkhost';
-const TEMP_DIR = process.env.NODE_ENV === 'production' ? '/tmp' : './zk';
+
+// Mock ZK implementation for testing
+function generateMockSummary(text: string) {
+  // Simple keyword extraction for testing
+  const words = text.toLowerCase().split(/\W+/).filter(w => w.length > 3);
+  const wordCount = words.reduce((acc, word) => {
+    acc[word] = (acc[word] || 0) + 1;
+    return acc;
+  }, {} as Record<string, number>);
+  
+  const keywords = Object.entries(wordCount)
+    .sort(([,a], [,b]) => b - a)
+    .slice(0, 5)
+    .map(([word, count]) => ({ word, count }));
+    
+  return {
+    summary: `Key topics: ${keywords.map(k => k.word).join(', ')}`,
+    keywords,
+    programHash: 'mock_program_hash_' + Date.now(),
+    inputHash: 'mock_input_hash_' + Date.now(),
+    outputHash: 'mock_output_hash_' + Date.now(),
+    proof: Buffer.from('mock_proof_data'),
+    journal: JSON.stringify({ keywords, programHash: 'mock_program_hash', inputHash: 'mock_input_hash', outputHash: 'mock_output_hash' })
+  };
+}
 
 export async function POST(request: NextRequest) {
   try {
-<<<<<<< HEAD
+    const { text, signer } = await request.json();
     const body = await request.json();
   const { text, signer, provider = 'mock', model } = body as { text: string; signer: string; provider?: ProviderName; model?: string };
-=======
-    const { text, signer } = await request.json();
->>>>>>> da7d0ba1
     
     if (!text || !signer) {
       return NextResponse.json(
@@ -72,25 +91,6 @@
       );
     }
     
-<<<<<<< HEAD
-    try {
-      // Generate summary via selected provider (mock keeps deterministic behavior)
-      let aiSummary;
-      try {
-        aiSummary = await summarizeWithProvider({ provider, text, model });
-      } catch (provErr) {
-        console.warn('Primary provider failed, falling back to mock:', provErr);
-        aiSummary = await summarizeWithProvider({ provider: 'mock', text });
-      }
-
-      // Maintain previous mock hashing fields (map modelHash -> programHash etc.)
-      const mockResult = generateMockSummary(text); // keep keyword extraction & proof placeholders
-
-      // Upload mock proof and journal to IPFS
-      const proofFormData = new FormData();
-  const proofBytes = mockResult.proof instanceof Buffer ? new Uint8Array(mockResult.proof) : mockResult.proof;
-  proofFormData.append('file', new Blob([proofBytes], { type: 'application/octet-stream' }), 'proof.bin');
-=======
     console.log(`📏 Input validation passed: ${textSizeBytes} bytes (${(textSizeBytes/1024).toFixed(2)}KB)`);
 
     const timestamp = new Date().toISOString();
@@ -107,59 +107,12 @@
       
       // Generate ZK proof (with fallback to mock for development)
       console.log(`🔬 Running ZK proof generation for session ${sessionId}`);
->>>>>>> da7d0ba1
       
       // Check if ZK generation should be mocked
       // Default to mock in development environment to avoid build issues
       const useMockZK = process.env.MOCK_ZK !== 'false' && process.env.NODE_ENV !== 'production';
       console.log(`🔧 Environment check: MOCK_ZK=${process.env.MOCK_ZK}, NODE_ENV=${process.env.NODE_ENV}, useMockZK=${useMockZK}`);
       
-<<<<<<< HEAD
-      const [proofUpload, journalUpload] = await Promise.all([
-        fetch(`${process.env.NEXT_PUBLIC_BASE_URL || ''}/api/ipfs-upload`, {
-          method: 'POST',
-          body: proofFormData
-        }).catch(e => e),
-        fetch(`${process.env.NEXT_PUBLIC_BASE_URL || ''}/api/ipfs-upload`, {
-          method: 'POST',
-          body: journalFormData
-        }).catch(e => e)
-      ]);
-
-      let proofCid = 'ipfs_unavailable_proof';
-      let journalCid = 'ipfs_unavailable_journal';
-
-      if (proofUpload instanceof Response && proofUpload.ok) {
-        try {
-          const pr = await proofUpload.json();
-          proofCid = pr.cid || proofCid;
-        } catch {/* ignore parse error */}
-      } else {
-        console.warn('Proof upload failed or IPFS unavailable');
-      }
-      if (journalUpload instanceof Response && journalUpload.ok) {
-        try {
-          const jr = await journalUpload.json();
-          journalCid = jr.cid || journalCid;
-        } catch {/* ignore parse error */}
-      } else {
-        console.warn('Journal upload failed or IPFS unavailable');
-      }
-      
-      const result: ZKSummaryResponse = {
-        summary: aiSummary.summary || mockResult.summary,
-        programHash: aiSummary.modelHash || mockResult.programHash,
-        inputHash: mockResult.inputHash,
-        outputHash: mockResult.outputHash,
-        zk: {
-          proofCid,
-          journalCid
-        },
-        signer,
-        timestamp: Date.now(),
-        provider: provider,
-        model: aiSummary.model
-=======
       let zkResult;
       if (useMockZK) {
         console.log('⚡ Using mock ZK proof for faster development');
@@ -212,6 +165,63 @@
         signer,
         timestamp,
         originalTextHash: journalData.inputHash,
+    try {
+      // Generate summary via selected provider (mock keeps deterministic behavior)
+      let aiSummary;
+      try {
+        aiSummary = await summarizeWithProvider({ provider, text, model });
+      } catch (provErr) {
+        console.warn('Primary provider failed, falling back to mock:', provErr);
+        aiSummary = await summarizeWithProvider({ provider: 'mock', text });
+      }
+
+      // Maintain previous mock hashing fields (map modelHash -> programHash etc.)
+      const mockResult = generateMockSummary(text); // keep keyword extraction & proof placeholders
+
+      // Upload mock proof and journal to IPFS
+      const proofFormData = new FormData();
+  const proofBytes = mockResult.proof instanceof Buffer ? new Uint8Array(mockResult.proof) : mockResult.proof;
+  proofFormData.append('file', new Blob([proofBytes], { type: 'application/octet-stream' }), 'proof.bin');
+      
+      const journalFormData = new FormData();
+      journalFormData.append('file', new Blob([mockResult.journal], { type: 'application/json' }), 'journal.json');
+      
+      const [proofUpload, journalUpload] = await Promise.all([
+        fetch(`${process.env.NEXT_PUBLIC_BASE_URL || ''}/api/ipfs-upload`, {
+          method: 'POST',
+          body: proofFormData
+        }).catch(e => e),
+        fetch(`${process.env.NEXT_PUBLIC_BASE_URL || ''}/api/ipfs-upload`, {
+          method: 'POST',
+          body: journalFormData
+        }).catch(e => e)
+      ]);
+
+      let proofCid = 'ipfs_unavailable_proof';
+      let journalCid = 'ipfs_unavailable_journal';
+
+      if (proofUpload instanceof Response && proofUpload.ok) {
+        try {
+          const pr = await proofUpload.json();
+          proofCid = pr.cid || proofCid;
+        } catch {/* ignore parse error */}
+      } else {
+        console.warn('Proof upload failed or IPFS unavailable');
+      }
+      if (journalUpload instanceof Response && journalUpload.ok) {
+        try {
+          const jr = await journalUpload.json();
+          journalCid = jr.cid || journalCid;
+        } catch {/* ignore parse error */}
+      } else {
+        console.warn('Journal upload failed or IPFS unavailable');
+      }
+      
+      const result: ZKSummaryResponse = {
+        summary: aiSummary.summary || mockResult.summary,
+        programHash: aiSummary.modelHash || mockResult.programHash,
+        inputHash: mockResult.inputHash,
+        outputHash: mockResult.outputHash,
         zk: {
           journalCid,
           proofCid
@@ -227,7 +237,6 @@
         cid: summaryCid,
         modelHash: journalData.programHash,
         timestamp
->>>>>>> da7d0ba1
       };
       
       // Note: In a real implementation, the signature would be provided by the client wallet
@@ -237,11 +246,16 @@
         domain,
         types,
         value: signatureValue,
+          proofCid,
+          journalCid
+        },
         signer,
         timestamp
       };
 
-      // Upload signature to IPFS
+      // Upload signature to IPFS,
+        provider: provider,
+        model: aiSummary.model
       const signatureBuffer = Buffer.from(JSON.stringify(signatureData));
       const signatureCid = await addFile(signatureBuffer);
 
