--- conflicted
+++ resolved
@@ -16,14 +16,11 @@
       return NextResponse.json({ error: 'No file provided' }, { status: 400 });
     }
 
-    const ipfsUrl = resolveIpfsApi();
+    // Convert file to buffer
+    const bytes = await file.arrayBuffer();
+    const buffer = Buffer.from(bytes);
+    console.log('File converted to buffer, size:', buffer.length);
 
-<<<<<<< HEAD
-    // Use native FormData for the outgoing request to IPFS to avoid manual boundary issues.
-    const outbound = new FormData();
-    // The IPFS HTTP API expects the field name to be 'file'
-    outbound.append('file', file, file.name || 'file');
-=======
     // Use mock IPFS for development to avoid network issues
     if (process.env.NODE_ENV !== 'production') {
       // Generate a mock CID based on content hash
@@ -58,7 +55,10 @@
     const header = Buffer.from(formDataParts.join(''), 'utf8');
     const footer = Buffer.from(`${CRLF}--${boundary}--${CRLF}`, 'utf8');
     const body = Buffer.concat([header, buffer, footer]);
->>>>>>> da7d0ba1
+    // Use native FormData for the outgoing request to IPFS to avoid manual boundary issues.
+    const outbound = new FormData();
+    // The IPFS HTTP API expects the field name to be 'file'
+    outbound.append('file', file, file.name || 'file');
 
     console.log('[ipfs-upload] uploading to', `${ipfsUrl}/api/v0/add?pin=true`);
     const response = await fetch(`${ipfsUrl}/api/v0/add?pin=true`, {
