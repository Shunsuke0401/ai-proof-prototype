services:
  app:
    build: .
    platform: linux/arm64
    ports:
      - "3000:3000"
    # Load developer secrets (not committed) from local file.
    # Create a copy of .env.example named .env.local before running.
    env_file:
      - .env.local
    environment:
      - NEXT_PUBLIC_IPFS_API_URL=http://ipfs:5001
      - NEXT_PUBLIC_IPFS_GATEWAY=http://localhost:8080/ipfs
<<<<<<< HEAD
      # Add internal gateway for server-side verification (app container cannot use localhost:8080 for IPFS)
      - IPFS_GATEWAYS=http://ipfs:8080/ipfs,https://ipfs.io/ipfs,https://cloudflare-ipfs.com/ipfs
=======
      - OLLAMA_API_URL=http://ollama:11434
      - RISC0_DEV_MODE=1
>>>>>>> da7d0ba1
    depends_on:
      - ipfs
      - ollama
    deploy:
      resources:
        limits:
          cpus: '6'
          memory: 12g

  ollama:
    image: ollama/ollama:latest
    platform: linux/arm64
    ports:
      - "11434:11434"
    volumes:
      - ollama_data:/root/.ollama

  ipfs:
    image: ipfs/kubo:latest
    platform: linux/arm64
    ports:
<<<<<<< HEAD
      - "4001:4001" # IPFS swarm port
      - "5001:5001" # IPFS API port
      - "8080:8080" # IPFS gateway port
=======
      - "4001:4001"
      - "5001:5001"
      - "8080:8080"
>>>>>>> da7d0ba1
    volumes:
      - ipfs_data:/data/ipfs
    environment:
      - IPFS_PROFILE=server

volumes:
  ollama_data:
  ipfs_data:<|MERGE_RESOLUTION|>--- conflicted
+++ resolved
@@ -11,13 +11,10 @@
     environment:
       - NEXT_PUBLIC_IPFS_API_URL=http://ipfs:5001
       - NEXT_PUBLIC_IPFS_GATEWAY=http://localhost:8080/ipfs
-<<<<<<< HEAD
       # Add internal gateway for server-side verification (app container cannot use localhost:8080 for IPFS)
       - IPFS_GATEWAYS=http://ipfs:8080/ipfs,https://ipfs.io/ipfs,https://cloudflare-ipfs.com/ipfs
-=======
       - OLLAMA_API_URL=http://ollama:11434
       - RISC0_DEV_MODE=1
->>>>>>> da7d0ba1
     depends_on:
       - ipfs
       - ollama
@@ -39,15 +36,9 @@
     image: ipfs/kubo:latest
     platform: linux/arm64
     ports:
-<<<<<<< HEAD
       - "4001:4001" # IPFS swarm port
       - "5001:5001" # IPFS API port
       - "8080:8080" # IPFS gateway port
-=======
-      - "4001:4001"
-      - "5001:5001"
-      - "8080:8080"
->>>>>>> da7d0ba1
     volumes:
       - ipfs_data:/data/ipfs
     environment:
@@ -55,4 +46,8 @@
 
 volumes:
   ollama_data:
-  ipfs_data:+  ipfs_data:
+
+networks:
+  ai-proof-network:
+    driver: bridge